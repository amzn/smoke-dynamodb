--- conflicted
+++ resolved
@@ -26,13 +26,8 @@
             targets: ["SmokeDynamoDB"]),
     ],
     dependencies: [
-<<<<<<< HEAD
         .package(url: "https://github.com/amzn/smoke-aws.git", from: "2.44.62"),
-        .package(url: "https://github.com/amzn/smoke-http.git", from: "2.13.0"),
-=======
-        .package(url: "https://github.com/amzn/smoke-aws.git", from: "2.42.37"),
         .package(url: "https://github.com/amzn/smoke-http.git", from: "2.14.0"),
->>>>>>> 87050a80
         .package(url: "https://github.com/apple/swift-log.git", from: "1.0.0"),
         .package(url: "https://github.com/apple/swift-metrics.git", "1.0.0"..<"3.0.0"),
     ],
